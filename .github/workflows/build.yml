name: CI Build
on:
  push:
    branches: ['**']
  pull_request:
    branches: ['**']
jobs:
  build:
    runs-on: ubuntu-latest
    steps:
    - name: Checkout
      uses: actions/checkout@v2
    - name: Build and NPM Publish
      run: ./bs publish --buildNum=$GITHUB_RUN_NUMBER
      env:
        NPM_TOKEN: ${{ secrets.NPM_TOKEN }}
<<<<<<< HEAD
=======
    - name: Capture version
      run: echo "VERSION=$(./yarn run --silent target printNpmVersion --buildNum=$GITHUB_RUN_NUMBER --silence-buildLog 2> /dev/null)" >> $GITHUB_ENV
>>>>>>> 56f3f133
    - name: GH Release
      uses: softprops/action-gh-release@v1
      if: ${{ github.ref == 'refs/heads/master' }}
      with:
<<<<<<< HEAD
=======
        tag_name: ${{ env.VERSION }}
>>>>>>> 56f3f133
        generate_release_notes: true
        files: out/*.tgz<|MERGE_RESOLUTION|>--- conflicted
+++ resolved
@@ -14,18 +14,12 @@
       run: ./bs publish --buildNum=$GITHUB_RUN_NUMBER
       env:
         NPM_TOKEN: ${{ secrets.NPM_TOKEN }}
-<<<<<<< HEAD
-=======
     - name: Capture version
       run: echo "VERSION=$(./yarn run --silent target printNpmVersion --buildNum=$GITHUB_RUN_NUMBER --silence-buildLog 2> /dev/null)" >> $GITHUB_ENV
->>>>>>> 56f3f133
     - name: GH Release
       uses: softprops/action-gh-release@v1
       if: ${{ github.ref == 'refs/heads/master' }}
       with:
-<<<<<<< HEAD
-=======
         tag_name: ${{ env.VERSION }}
->>>>>>> 56f3f133
         generate_release_notes: true
         files: out/*.tgz