{
  "name": "build-strap",
<<<<<<< HEAD
  "version": "5.0.0",
=======
  "version": "5.0.2",
>>>>>>> 56f3f133
  "description": "Node scripts for building things",
  "license": "MIT",
  "authors": [
    "Justin Murray <justin@murrayju.com>"
  ],
  "repository": {
    "type": "git",
    "url": "https://github.com/murrayju/build-strap"
  },
  "type": "module",
  "main": "dist/src/index.js",
  "types": "dist/src/index.d.js",
  "engines": {
    "node": ">=16"
  },
  "buildStrap": {
    "nodeVersion": "16.13.1",
    "yarnVersion": "1.22.17",
    "repoType": "git",
    "copyright": "Justin Murray",
    "releaseBranch": "master",
    "devBranch": "dev",
    "npm": {
      "publish": true
    },
    "docker": {
      "repository": "murrayju",
      "registry": "ghcr.io"
    }
  },
  "dependencies": {
    "bytes": "^3.1.1",
    "chokidar": "^3.5.2",
    "cross-spawn": "^7.0.3",
    "fs-extra": "^10.0.0",
    "get-port": "^6.0.0",
    "glob": "^7.2.0",
    "is-reachable": "^5.1.1",
    "js-yaml": "^4.1.0",
    "lodash-es": "^4.17.21",
    "moment": "^2.29.1",
    "node-fetch": "^3.1.0",
    "rimraf": "^3.0.2",
    "stream-counter": "1",
    "tar": "^6.1.11"
  },
  "devDependencies": {
    "@tsconfig/node16": "^1.0.2",
    "@types/bytes": "^3.1.1",
    "@types/cross-spawn": "^6.0.2",
    "@types/eslint": "^8.2.1",
    "@types/fs-extra": "^9.0.13",
    "@types/glob": "^7.2.0",
    "@types/js-yaml": "^4.0.5",
    "@types/lodash-es": "^4.17.5",
    "@types/rimraf": "^3.0.2",
    "@types/tar": "^6.1.1",
    "@typescript-eslint/eslint-plugin": "^5.8.0",
    "@typescript-eslint/parser": "^5.8.0",
    "camelcase": "^6.2.0",
    "eslint": "^8.5.0",
    "eslint-config-airbnb-base": "^15.0.0",
    "eslint-config-prettier": "^8.3.0",
    "eslint-import-resolver-node": "^0.3.6",
    "eslint-plugin-import": "^2.22.1",
    "eslint-plugin-jsx-a11y": "^6.4.1",
    "eslint-plugin-prettier": "^4.0.0",
    "eslint-plugin-react": "^7.22.0",
    "eslint-plugin-sort-destructure-keys": "^1.4.0",
    "eslint-plugin-sort-keys-fix": "^1.1.2",
    "eslint-plugin-typescript-sort-keys": "^2.1.0",
    "prettier": "^2.2.1",
    "ts-node": "^10.4.0",
    "typescript": "^4.5.4"
  },
  "scripts": {
    "target": "node --loader ts-node/esm ./targets/run.ts"
  }
}<|MERGE_RESOLUTION|>--- conflicted
+++ resolved
@@ -1,10 +1,6 @@
 {
   "name": "build-strap",
-<<<<<<< HEAD
-  "version": "5.0.0",
-=======
   "version": "5.0.2",
->>>>>>> 56f3f133
   "description": "Node scripts for building things",
   "license": "MIT",
   "authors": [
